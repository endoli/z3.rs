--- conflicted
+++ resolved
@@ -198,7 +198,23 @@
 }
 
 #[test]
-<<<<<<< HEAD
+fn test_params() {
+    let _ = env_logger::try_init();
+    let cfg = Config::new();
+    let ctx = Context::new(&cfg);
+    let x = ast::Int::new_const(&ctx, "x");
+    let y = ast::Int::new_const(&ctx, "y");
+
+    let mut params = Params::new(&ctx);
+    params.set_bool("smt.mbqi", false);
+
+    let solver = Solver::new(&ctx);
+    solver.set_params(&params);
+    solver.assert(&x.gt(&y));
+    assert!(solver.check());
+}
+
+#[test]
 fn test_substitution() {
     let cfg = Config::new();
     let ctx = Context::new(&cfg);
@@ -213,20 +229,4 @@
     let substitutions = &[(&y, &z)];
 
     assert!(x_plus_y.substitute(substitutions) == x_plus_z);
-=======
-fn test_params() {
-    let _ = env_logger::try_init();
-    let cfg = Config::new();
-    let ctx = Context::new(&cfg);
-    let x = ast::Int::new_const(&ctx, "x");
-    let y = ast::Int::new_const(&ctx, "y");
-
-    let mut params = Params::new(&ctx);
-    params.set_bool("smt.mbqi", false);
-
-    let solver = Solver::new(&ctx);
-    solver.set_params(&params);
-    solver.assert(&x.gt(&y));
-    assert!(solver.check());
->>>>>>> 3878e621
 }